--- conflicted
+++ resolved
@@ -9,16 +9,8 @@
     , oneOf
     , map
     , succeed, fail, value, build
-<<<<<<< HEAD
-    , andThen
-    --recursive, lazy,
-=======
     , tsType
-    ,  lazy
-      , recursive
-        --recursive, andThen, lazy,
-
->>>>>>> 346eb4f3
+    , andThen, lazy, recursive
     )
 
 {-| A `Codec a` contain a JSON `Decoder a` and the corresponding `a -> Value` encoder.
@@ -971,32 +963,13 @@
         }
 
 
-
-<<<<<<< HEAD
---{-| Create a `Codec` for a recursive data structure.
---The argument to the function you need to pass is the fully formed `Codec`.
----}
---recursive : (Codec a -> Codec a) -> Codec a
---recursive f =
---    f <| lazy (\_ -> recursive f)
-=======
---{-| Create codecs that depend on previous results.
----}
---andThen : (a -> Codec b) -> (b -> a) -> Codec a -> Codec b
---andThen dec enc c =
---    Codec
---        { decoder = decoder c |> JD.andThen (dec >> decoder)
---        , encoder = encoder c << enc
---        }
-
-
 {-| Create a `Codec` for a recursive data structure.
 The argument to the function you need to pass is the fully formed `Codec`.
 -}
 recursive : (Codec a -> Codec a) -> Codec a
 recursive f =
-    f <| lazy (\() -> recursive f)
->>>>>>> 346eb4f3
+    f <|
+        lazy (\() -> recursive f)
 
 
 {-| Create a `Codec` that produces null as JSON and always decodes as the same value.
